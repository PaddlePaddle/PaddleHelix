# Installation guide

## Prerequisites

* OS support: Windows, Linux and OSX
* Python version: 3.6, 3.7

## Dependencies

| name         | version |
| ------------ | ---- |
| numpy        | - |
| pandas       | - |
| networkx     | - |
| paddlepaddle | \>=2.0.0rc0 |
| pgl          | \>=1.2.0 |
| rdkit        | - |
|sklearn|-|

('-' means no specific version requirement for that package)

## Instruction
Since PaddleHelix depends on the `paddlepaddle` of version 2.0.0rc0 or above, and `rdkit` cannot be installed directly using `pip`, we suggest using `conda` to create a new environment for the installation. Detailed instruction is shown below:

1. If you do not have conda installed, please check this website to get it first:

  https://docs.conda.io/projects/conda/en/latest/user-guide/install/

2. Create a new envoronment with conda:

```bash
conda create -n paddlehelix python=3.7  
```

3. Activate the environment just created:

```bash
conda activate paddlehelix
```

4. Install `rdkit` using conda:

```bash
conda install -c conda-forge rdkit
```
5. Install `paddle` base on your choice of GPU/CPU version:

    check paddlepaddle's [official document](https://www.paddlepaddle.org.cn/documentation/docs/en/2.0-rc1/install/index_en.html) to install paddle2.0


6. Install `PGL` using pip:
   
```bash
pip install pgl
```

7. Install `PaddleHelix` using pip:

```bash
pip install paddlehelix
```

8. The installation is done!


<<<<<<< HEAD
### Note
If you want to deactivate the conda environment, do this:

```bash
conda deactivate
```
=======
9. After runing the project, if you want to deactivate the conda environment, do this:

 ```bash
 conda deactivate
 ```
>>>>>>> 87d7492a
<|MERGE_RESOLUTION|>--- conflicted
+++ resolved
@@ -43,10 +43,10 @@
 ```bash
 conda install -c conda-forge rdkit
 ```
-5. Install `paddle` base on your choice of GPU/CPU version:
+5. Install `paddle` based on your choice of GPU/CPU version:
 
-    check paddlepaddle's [official document](https://www.paddlepaddle.org.cn/documentation/docs/en/2.0-rc1/install/index_en.html) to install paddle2.0
-
+Check `paddlepaddle`'s [official document](https://www.paddlepaddle.org.cn/documentation/docs/en/2.0-rc1/install/index_en.html)
+to install **paddle2.0**.
 
 6. Install `PGL` using pip:
    
@@ -54,7 +54,7 @@
 pip install pgl
 ```
 
-7. Install `PaddleHelix` using pip:
+7. Install PaddleHelix using pip:
 
 ```bash
 pip install paddlehelix
@@ -62,18 +62,9 @@
 
 8. The installation is done!
 
-
-<<<<<<< HEAD
 ### Note
-If you want to deactivate the conda environment, do this:
+After playing, if you want to deactivate the conda environment, do this:
 
 ```bash
 conda deactivate
-```
-=======
-9. After runing the project, if you want to deactivate the conda environment, do this:
-
- ```bash
- conda deactivate
- ```
->>>>>>> 87d7492a
+```