#   Copyright (c) 2020 PaddlePaddle Authors. All Rights Reserved.
#
# Licensed under the Apache License, Version 2.0 (the "License");
# you may not use this file except in compliance with the License.
# You may obtain a copy of the License at
#
#     http://www.apache.org/licenses/LICENSE-2.0
#
# Unless required by applicable law or agreed to in writing, software
# distributed under the License is distributed on an "AS IS" BASIS,
# WITHOUT WARRANTIES OR CONDITIONS OF ANY KIND, either express or implied.
# See the License for the specific language governing permissions and
# limitations under the License.
"""
This is an implementation of sequence VAE from:
https://github.com/ molecularsets/moses
"""

import paddle
from paddle.io import Dataset 
import numpy as np
import paddle.fluid as fluid
import paddle.fluid.dygraph as dg
import paddle.nn.functional as F
import paddle.nn as nn
from paddle.optimizer.lr import LRScheduler
import pdb


class VAE(nn.Layer):
    """
    Description:
        The sequence VAE model

    Args:
        vocab: the vocab object.
        model_config: the json files of model parameters.
    """
    def __init__(self, vocab, model_config):
        super(VAE, self).__init__()

        self.config = model_config
            
        self.vocabulary = vocab
        # Special symbols
        for ss in ('bos', 'eos', 'unk', 'pad'):
            setattr(self, ss, getattr(vocab, ss))
        
        # Word embeddings layer
        n_vocab, d_emb = len(vocab), vocab.vectors.shape[1]
        self.x_emb = nn.Embedding(n_vocab, d_emb, self.pad)
        self.x_emb.weight.set_value(paddle.to_tensor(vocab.vectors))
        if self.config['freeze_embeddings']:        
            self.x_emb.weight.stop_gradient=True
                       
        # encoder
        self.encoder_rnn = nn.GRU(
                d_emb,
                self.config['q_d_h'],
                num_layers=self.config['q_n_layers'],                
                dropout=self.config['q_dropout'] if self.config['q_n_layers'] > 1 else 0,
                direction= 'bidirectional'  if self.config['q_bidir'] else 'forward'
            )
        
        q_d_last = self.config['q_d_h'] * (2 if self.config['q_bidir'] else 1)
        self.q_mu = nn.Linear(q_d_last, self.config['d_z'])
        self.q_logvar = nn.Linear(q_d_last, self.config['d_z'])
               
        # decoder        
        self.decoder_rnn = nn.GRU(
                d_emb + self.config['d_z'],
                self.config['d_d_h'],
                num_layers=self.config['d_n_layers'],
                dropout=self.config['d_dropout'] if self.config['d_n_layers'] > 1 else 0
            )
        
        self.decoder_lat = nn.Linear(self.config['d_z'], self.config['d_d_h'])
        self.decoder_fc = nn.Linear(self.config['d_d_h'], n_vocab)
        
    def forward(self, x):
        """
        Model forward
        """

        # Encoder: x -> z, kl_loss
        z, kl_loss, _, = self.forward_encoder(x)
        
        # Decoder: x, z -> recon_loss
        recon_loss = self.forward_decoder(x, z)

        return kl_loss, recon_loss 
        
    def forward_encoder(self, x):
        """
        encoder
        """
        
        data = x[0]
        data_length = x[1]
        
    
        ######### embedding
        embedding_data = self.x_emb(data)
                                   
        ######### GRU encoder
        _, h = self.encoder_rnn(embedding_data, sequence_length=data_length)
        
        h = h[-(1 + int(self.config['q_bidir'])):]       
        h = paddle.concat(h.split(1 + int(self.config['q_bidir'])), axis=-1).squeeze(0)
                
        mu, logvar = self.q_mu(h), self.q_logvar(h)           
        eps = paddle.randn(shape=mu.shape) 
        z = mu + (logvar / 2).exp() * eps                
                
        kl_loss = 0.5 * (logvar.exp() + mu ** 2 - 1 - logvar).sum(1).mean()

        return (z, kl_loss, mu)
    
    def forward_decoder(self, x, z):
        """
        decoder
        """
        data = x[0]
        data_length = x[1]
        
        
        embedding_data = self.x_emb(data)
                
        z_0 = paddle.expand(z.unsqueeze(1), shape=[z.unsqueeze(1).shape[0], \
                embedding_data.shape[1], z.unsqueeze(1).shape[2]])
        
        x_input = paddle.concat([embedding_data, z_0], axis=-1)
        
        
        h_0 = self.decoder_lat(z)                
        h_0 = paddle.expand(h_0.unsqueeze(0), \
            shape=[self.decoder_rnn.num_layers, h_0.unsqueeze(0).shape[1], h_0.unsqueeze(0).shape[2]])
        
        ####
        output, _ = self.decoder_rnn(x_input, h_0, sequence_length=data_length)
        y = self.decoder_fc(output)
        
        recon_loss = F.cross_entropy(paddle.reshape(y[:, :-1], shape=[-1, y.shape[-1]]), \
            paddle.reshape(data[:, 1:], shape=[-1]), \
            ignore_index=self.pad
        )
        
        return recon_loss

    def sample_z_prior(self, n_batch):
        """
        Description:
            Sampling z ~ p(z) = N(0, I)

        Args:
            n_batch: number of batches

<<<<<<< HEAD
        Returns: 
        (n_batch, d_z) of floats, sample of latent z
=======
        Args:
            n_batch: number of batches.
        
        Returns:
            (n_batch, d_z) of floats, sample of latent z.
>>>>>>> 7299cb37
        """
        return paddle.randn([n_batch, self.q_mu.weight.shape[1]])
    
    def tensor2string(self, tensor):
        """
        convert tensor values to sequence string
        """
        ids = tensor.numpy().tolist()
        string = self.vocabulary.ids2string(ids, rem_bos=True, rem_eos=True)

        return string
            
    def sample(self, n_batch, max_len=100, z=None, temp=1.0):
<<<<<<< HEAD
        """
        Description:
            Generating n_batch samples in eval mode (`z` could be
            not on same device)

        Args:
            n_batch: number of sentences to generate
            max_len: max len of samples
            z: (n_batch, d_z) of floats, latent vector z or None
            temp: temperature of softmax

        Returns: 
            list of tensors of strings, samples sequence x
=======
        """Generating n_batch samples in eval mode (`z` could be
        not on same device)

        Args:
            n_batch: number of sentences to generate.
            max_len: max len of samples.
            z: (n_batch, d_z) of floats, latent vector z or None.
            temp: temperature of softmax.

        Returns: 
            list of tensors of strings, samples sequence x.
>>>>>>> 7299cb37
        """
        
        if z is None:
            z = self.sample_z_prior(n_batch)
        z_0 = z.unsqueeze(1)
        
        # Initial values
        h = self.decoder_lat(z)
        h = paddle.expand(h.unsqueeze(0), \
            shape=[self.decoder_rnn.num_layers, h.unsqueeze(0).shape[1], h.unsqueeze(0).shape[2]])
        
        w = paddle.expand(paddle.to_tensor(self.bos), shape=[n_batch])
        x = paddle.expand(paddle.to_tensor([self.pad]), shape=[n_batch, max_len])
        
        x[:, 0] = self.bos
        
        end_pads = paddle.expand(paddle.to_tensor([max_len]), shape=[n_batch])
        eos_mask = paddle.zeros([n_batch], dtype='bool')
        
        # Generating cycle
        for i in range(1, max_len):
            x_emb = self.x_emb(w).unsqueeze(1)            
            x_input = paddle.concat([x_emb, z_0], axis=-1)
            
            o, h = self.decoder_rnn(x_input, h)
            y = self.decoder_fc(o.squeeze(1))
            y = F.softmax(y / temp, axis=-1)
            
            w = paddle.multinomial(y, 1)[:, 0]
            #w = paddle.argmax(y, 1)
           
            # convert to numpy in order to slice the mask
            x = x.numpy()
            eos_mask = eos_mask.numpy()
            w = w.numpy()
            end_pads = end_pads.numpy()
                       
            x[~eos_mask, i] = w[~eos_mask]
            i_eos_mask = ~ eos_mask & (w == self.eos)
            end_pads[i_eos_mask] = i + 1
            eos_mask = eos_mask | i_eos_mask
            
            # convert back to tensor
            x = paddle.to_tensor(x)
            w = paddle.to_tensor(w)
            eos_mask = paddle.to_tensor(eos_mask)
            end_pads = paddle.to_tensor(end_pads)
                        
        # Converting `x` to list of tensors
        new_x = []
        for i in range(x.shape[0]):
            new_x.append(x[i, :int(end_pads[i])])
            
        return [self.tensor2string(i_x) for i_x in new_x]<|MERGE_RESOLUTION|>--- conflicted
+++ resolved
@@ -154,17 +154,9 @@
 
         Args:
             n_batch: number of batches
-
-<<<<<<< HEAD
-        Returns: 
-        (n_batch, d_z) of floats, sample of latent z
-=======
-        Args:
-            n_batch: number of batches.
         
         Returns:
             (n_batch, d_z) of floats, sample of latent z.
->>>>>>> 7299cb37
         """
         return paddle.randn([n_batch, self.q_mu.weight.shape[1]])
     
@@ -178,7 +170,6 @@
         return string
             
     def sample(self, n_batch, max_len=100, z=None, temp=1.0):
-<<<<<<< HEAD
         """
         Description:
             Generating n_batch samples in eval mode (`z` could be
@@ -192,19 +183,6 @@
 
         Returns: 
             list of tensors of strings, samples sequence x
-=======
-        """Generating n_batch samples in eval mode (`z` could be
-        not on same device)
-
-        Args:
-            n_batch: number of sentences to generate.
-            max_len: max len of samples.
-            z: (n_batch, d_z) of floats, latent vector z or None.
-            temp: temperature of softmax.
-
-        Returns: 
-            list of tensors of strings, samples sequence x.
->>>>>>> 7299cb37
         """
         
         if z is None:
