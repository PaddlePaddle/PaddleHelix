--- conflicted
+++ resolved
@@ -2,34 +2,21 @@
 GEM-2 is a molecular modeling framework which comprehensively considers full-range many-body interactions in molecules. Multiple tracks are utilized to model the full-range interactions between the many-bodies with different orders, and a novel axial attention mechanism is designed to approximate the full-range interaction modeling with much lower computational cost.
 A preprint version of our work can be found [here](https://arxiv.org/abs/2208.05863).
 
-<<<<<<< HEAD
-# Framework
-=======
 ## Framework
->>>>>>> 02cbefee
 <p align="center">
 <img src="../../../../.github/optimus_framework3.png" align="middle" heigh="70%" width="70%" />
 </p>
 
 The overall framework of GEM-2. First, a molecule is described by the representations of many-bodies of multiple orders. Then, Optimus blocks are designed to update the representations. Each Optimus block contains $M$ tracks, and the $m$-th track contains a stack of many-body axial attentions to model the full-range interactions between the $m$-bodies. The many-body axial attentions and the Low2High module also play the roles of exchanging messages across the tracks. Finally, the molecular property prediction is made by pooling over the $1$-body representations.
-<<<<<<< HEAD
-# Result
-## PCQM4Mv2
-=======
 ## Result
 ### PCQM4Mv2
->>>>>>> 02cbefee
 PCQM4Mv2 is a large-scale quantum chemistry dataset containing the DFT-calculated HOMO-LUMO
 energy gaps. The OGB leaderboard for PCQM4Mv2 can be found [here](https://ogb.stanford.edu/docs/lsc/leaderboards/#pcqm4mv2).
 <p align="center">
 <img src="../../../../.github/pcqm4mv2_result.png" align="middle" heigh="70%" width="70%" />
 </p>
 
-<<<<<<< HEAD
-## LITPCBA
-=======
 ### LITPCBA
->>>>>>> 02cbefee
 LIT-PCBA is a virtual screening dataset containing protein targets with their corresponding active and inactive compounds selected from high-confidence PubChem Bioassay data
 <p align="center">
 <img src="../../../../.github/LIT-PCBA_result.png" align="middle" heigh="70%" width="70%" />
@@ -62,20 +49,6 @@
 ## Data
 You can download the PCQM4Mv2 dataset from ogb website: 
     
-<<<<<<< HEAD
-    https://dgl-data.s3-accelerate.amazonaws.com/dataset/OGB-LSC/pcqm4m-v2.zip
-
-# Processed Data
-You can download the processed PCQM4Mv2 dataset with rdkit generated 3d information from [here](    https://baidu-nlp.bj.bcebos.com/PaddleHelix/datasets/compound_datasets/pcqm4mv2_gem2.tgz).
-And then use tar to unzip the data.
-```bash
-  mkdir -p ../data
-  tar xzf pcqm4mv2_gem2.tgz -C ../data
-```
-
-# How to run
-## Introduction to related configs
-=======
     wget https://dgl-data.s3-accelerate.amazonaws.com/dataset/OGB-LSC/pcqm4m-v2.zip
 
 You can also download the processed PCQM4Mv2 dataset with rdkit generated 3d information from [here](https://baidu-nlp.bj.bcebos.com/PaddleHelix/datasets/compound_datasets/pcqm4mv2_gem2.tgz).
@@ -96,7 +69,6 @@
 
 ## How to run
 ### Introduction to related configs
->>>>>>> 02cbefee
 You can adjsut the json files in the config folder to  change the training settings.
 #### dataset_config
 - `data_dir`: where the data located
