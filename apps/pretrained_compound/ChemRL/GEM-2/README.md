# GEM-2: Next Generation Molecular Property Prediction Network by Modeling Full-range Many-body Interactions
GEM-2 is a molecular modeling framework which comprehensively considers full-range many-body interactions in molecules. Multiple tracks are utilized to model the full-range interactions between the many-bodies with different orders, and a novel axial attention mechanism is designed to approximate the full-range interaction modeling with much lower computational cost.
A preprint version of our work can be found [here](https://arxiv.org/abs/2208.05863).

## Framework
<p align="center">
<img src="../../../../.github/optimus_framework3.png" align="middle" heigh="70%" width="70%" />
</p>

The overall framework of GEM-2. First, a molecule is described by the representations of many-bodies of multiple orders. Then, Optimus blocks are designed to update the representations. Each Optimus block contains $M$ tracks, and the $m$-th track contains a stack of many-body axial attentions to model the full-range interactions between the $m$-bodies. The many-body axial attentions and the Low2High module also play the roles of exchanging messages across the tracks. Finally, the molecular property prediction is made by pooling over the $1$-body representations.
## Result
### PCQM4Mv2
PCQM4Mv2 is a large-scale quantum chemistry dataset containing the DFT-calculated HOMO-LUMO
energy gaps. The OGB leaderboard for PCQM4Mv2 can be found [here](https://ogb.stanford.edu/docs/lsc/leaderboards/#pcqm4mv2).
<p align="center">
<img src="../../../../.github/pcqm4mv2_result.png" align="middle" heigh="70%" width="70%" />
</p>

### LITPCBA
LIT-PCBA is a virtual screening dataset containing protein targets with their corresponding active and inactive compounds selected from high-confidence PubChem Bioassay data
<p align="center">
<img src="../../../../.github/LIT-PCBA_result.png" align="middle" heigh="70%" width="70%" />
</p>

# Installation guide
## Prerequisites

* OS support: Linux
* Python version: 3.6, 3.7, 3.8

## Dependencies

| name         | version |
| ------------ | ---- |
| numpy        | - |
| pandas       | - |
| paddlepaddle | \>=2.0.0 |
| rdkit-pypi   | - |
| sklearn      | - |

# Usage

Firstly, download or clone the lastest github repository:

    git clone https://github.com/PaddlePaddle/PaddleHelix.git
    git checkout dev
    cd apps/pretrained_compound/ChemRL/GEM-2

## Data
You can download the PCQM4Mv2 dataset from ogb website: 
    
<<<<<<< HEAD
    https://dgl-data.s3-accelerate.amazonaws.com/dataset/OGB-LSC/pcqm4m-v2.zip

# Processed Data
You can download the processed PCQM4Mv2 dataset with rdkit generated 3d information from:
    https://baidu-nlp.bj.bcebos.com/PaddleHelix/datasets/compound_datasets/pcqm4mv2_gem2.tgz
And then use tar to unzip the data.
```bash
  mkdir -p ../data
  tar xzf pcqm4mv2_gem2.tgz -C ../data
```

# How to run
## Introduction to related configs
=======
    wget https://dgl-data.s3-accelerate.amazonaws.com/dataset/OGB-LSC/pcqm4m-v2.zip

You can also download the processed PCQM4Mv2 dataset with rdkit generated 3d information from [here](https://baidu-nlp.bj.bcebos.com/PaddleHelix/datasets/compound_datasets/pcqm4mv2_gem2.tgz).
And then use tar to unzip the data.
```bash
wget https://baidu-nlp.bj.bcebos.com/PaddleHelix/datasets/compound_datasets/pcqm4mv2_gem2.tgz
mkdir -p ../data
tar xzf pcqm4mv2_gem2.tgz -C ../data
```

## Pretrained checkpoints
We release the checkpoint for reproducing the results on PCQM4Mv2, which can also serve as a pretrain model for downstream tasks.
```bash
wget https://baidu-nlp.bj.bcebos.com/PaddleHelix/models/molecular_modeling/gem2_l12_c256.pdparams
mkdir -p model
mv gem2_l12_c256.pdparams model
```

## How to run
### Introduction to related configs
>>>>>>> 1bb0387c
You can adjsut the json files in the config folder to  change the training settings.
#### dataset_config
- `data_dir`: where the data located
- `task_names`: the name of the label column in the datafile

#### model_config
- `model`: model related information, like the channel size, dropout
- `data`: data transform setting


#### train_config
- `lr`: learning rate
- `warmup_step`: the step to warm up learning rate to lr
- `mid_step`: steps before learning rate decay

### Train on PCQM4Mv2

    sh scripts/train.sh

The models will be saved under `./model`. It will take around 60 mintues to finish one epoch on 16 A100 cards with total batch size of 512.

### Inference on valid set of PCQM4Mv2
To reproduce the result from the ogb leaderboard, just run the inference command:

    sh scripts/inference.sh

## Run inference
To reproduce the result from the ogb leaderboard, you can download the checkponit from:
    https://baidu-nlp.bj.bcebos.com/PaddleHelix/models/molecular_modeling/gem2_l12_c256.pdparams
Then put it under the local `./model` folder and run the inference command:
    sh scripts/inference.sh


## Citing this work

If you use the code or data in this repos, please cite:

```bibtex
@article{liu2022gem-2,
  doi = {10.48550/ARXIV.2208.05863},
  url = {https://arxiv.org/abs/2208.05863},
  author = {Liu, Lihang and He, Donglong and Fang, Xiaomin and Zhang, Shanzhuo and Wang, Fan and He, Jingzhou and Wu, Hua},  
  title = {GEM-2: Next Generation Molecular Property Prediction Network by Modeling Full-range Many-body Interactions},
  publisher = {arXiv},
  year = {2022}
}
```<|MERGE_RESOLUTION|>--- conflicted
+++ resolved
@@ -49,21 +49,6 @@
 ## Data
 You can download the PCQM4Mv2 dataset from ogb website: 
     
-<<<<<<< HEAD
-    https://dgl-data.s3-accelerate.amazonaws.com/dataset/OGB-LSC/pcqm4m-v2.zip
-
-# Processed Data
-You can download the processed PCQM4Mv2 dataset with rdkit generated 3d information from:
-    https://baidu-nlp.bj.bcebos.com/PaddleHelix/datasets/compound_datasets/pcqm4mv2_gem2.tgz
-And then use tar to unzip the data.
-```bash
-  mkdir -p ../data
-  tar xzf pcqm4mv2_gem2.tgz -C ../data
-```
-
-# How to run
-## Introduction to related configs
-=======
     wget https://dgl-data.s3-accelerate.amazonaws.com/dataset/OGB-LSC/pcqm4m-v2.zip
 
 You can also download the processed PCQM4Mv2 dataset with rdkit generated 3d information from [here](https://baidu-nlp.bj.bcebos.com/PaddleHelix/datasets/compound_datasets/pcqm4mv2_gem2.tgz).
@@ -84,7 +69,6 @@
 
 ## How to run
 ### Introduction to related configs
->>>>>>> 1bb0387c
 You can adjsut the json files in the config folder to  change the training settings.
 #### dataset_config
 - `data_dir`: where the data located
@@ -111,12 +95,6 @@
 
     sh scripts/inference.sh
 
-## Run inference
-To reproduce the result from the ogb leaderboard, you can download the checkponit from:
-    https://baidu-nlp.bj.bcebos.com/PaddleHelix/models/molecular_modeling/gem2_l12_c256.pdparams
-Then put it under the local `./model` folder and run the inference command:
-    sh scripts/inference.sh
-
 
 ## Citing this work
 
