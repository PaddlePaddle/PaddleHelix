--- conflicted
+++ resolved
@@ -42,35 +42,24 @@
 ```bash
 conda install -c conda-forge rdkit
 ```
-5. 此外需要基于你对CPU/GPU版本的选择来安装`paddle`:
+5. 基于你对 CPU/GPU 版本的选择来安装 `paddle`:
 
-   参看paddle[官方文档](https://www.paddlepaddle.org.cn/documentation/docs/zh/2.0-rc1/install/index_cn.html)安装
+请注意安装 **paddle2.0** 以上版本，方法参见 paddlepaddle [官方文档](https://www.paddlepaddle.org.cn/documentation/docs/zh/2.0-rc1/install/index_cn.html)。
 
-   
-   
-6. 使用pip命令安装`PGL`:
+6. 使用 pip 命令安装`PGL`:
 ```bash
 pip insatll pgl
 ```
 
-7. 使用 pip 命令安装 `PaddleHelix`
+7. 使用 pip 命令安装 PaddleHelix
 ```bash
 pip install paddlehelix
 ```
 
 8. 等待 PaddleHelix 安装完成！
 
-
-<<<<<<< HEAD
 ### 注意
-
-如果想要退出当前 conda 环境，可以使用下列命令：
+运行完项目之后，如果想要退出当前 conda 环境，可以使用下列命令：
 ```bash
 conda deactivate
-```
-=======
-9. 运行完项目之后,如果想要退出当前 conda 环境，可以使用下列命令：
-```bash
-conda deactivate
-```
->>>>>>> 87d7492a
+```