--- conflicted
+++ resolved
@@ -1,6 +1,3 @@
-<<<<<<< HEAD
-飞桨生物计算引擎
-=======
 English | [简体中文](README_cn.md)
 
 <p align="center">
@@ -74,5 +71,4 @@
 ## Welcome to Join Us
 We are looking for machine learning researchers / engineers or bioinformatics / computational chemistry researchers interested in AI-driven drug design.
 We base in Shenzhen or Shanghai, China.
-Please send the resumes to wangfan04@baidu.com or fangxiaomin01@baidu.com.
->>>>>>> e5578f72
+Please send the resumes to wangfan04@baidu.com or fangxiaomin01@baidu.com.